--- conflicted
+++ resolved
@@ -1,11 +1,3 @@
-<<<<<<< HEAD
-=======
-from typing import Union, List
-from pathlib import Path
-from ner_ehr.data.variables import AnnotationTuple, LongAnnotationTuple
-from ner_ehr.data.utils import df_to_namedtuples
-from ner_ehr.data.ehr import EHR
->>>>>>> f386cb51
 import os
 from glob import glob
 from pathlib import Path
