--- conflicted
+++ resolved
@@ -3,21 +3,6 @@
 from os import listdir
 from os.path import isfile, join
 from typing import List
-<<<<<<< HEAD
-
-import pandas as pd
-from datasets.dataset import NerDataset
-from datasets.vocab import TokenEntityVocab
-from sklearn.metrics import classification_report
-
-
-class BaseModel:
-    def __init__(self, root_dir: str):
-        self.root_dir = root_dir
-
-    def train(self, dl: List):
-        raise NotImplementedError("Not implemented..")
-=======
 from tqdm import tqdm
 
 import pandas as pd
@@ -28,7 +13,6 @@
 from ner_ehr.data.variables import AnnotationTuple
 from ner_ehr.data.vocab import TokenEntityVocab
 from utils import read_annotatedtuples
->>>>>>> f386cb51
 
 
 class Baseline:
